"use client"
import React, { useState } from 'react';
import SmokeTest from '../components/SmokeTest';
import Logger from '../utils/logger';
import DemoLoginModal from '../../components/DemoLoginModal';
import PatientManagementPreview from '../components/PatientManagementPreview';
import MedicalReportsPreview from '../components/MedicalReportsPreview';
import { AppModeProvider, useAppMode } from '../../app/providers/AppModeProvider';
import LanguageToggle from '../../components/LanguageToggle';
import { I18nProvider, useTranslation } from '../../app/providers/I18nProvider';

const LandingPageContent = () => {
  const [isModalOpen, setIsModalOpen] = useState(false);
  const [isPatientPreviewOpen, setIsPatientPreviewOpen] = useState(false);
  const [isMedicalReportsPreviewOpen, setIsMedicalReportsPreviewOpen] = useState(false);
  const { isDemoMode } = useAppMode();
  const { t } = useTranslation();

  // Log component render in development
  React.useEffect(() => {
    Logger.component('LandingPage', { timestamp: new Date().toISOString() })
  }, [])

  const handleDemoClick = () => {
    setIsModalOpen(true);
  };

  const handleModalClose = () => {
    setIsModalOpen(false);
  };

  const handleDemoLogin = () => {
    setIsModalOpen(false);
    window.location.href = '?demo=true';
  };

  return (
    <div className="min-h-screen bg-gradient-to-br from-blue-50 to-white flex flex-col">
      {/* Header */}
      <header className="w-full px-6 py-4">
        <div className="max-w-6xl mx-auto flex justify-between items-center">
          <div className="text-2xl font-bold text-blue-600">
            SYMFARMIA
          </div>
          <LanguageToggle />
        </div>
      </header>

      {/* Main Content */}
      <main className="flex-1 flex items-center justify-center px-6">
        <div className="max-w-4xl mx-auto text-center">
          {/* Hero Section */}
          <div className="mb-12">
            <h1 className="text-5xl font-bold text-gray-900 mb-6">
              {t('welcome_to')} <span className="text-blue-600">SYMFARMIA</span>
            </h1>
            <p className="text-xl text-gray-600 mb-8 max-w-2xl mx-auto">
              {t('tagline')}
            </p>
            {!isDemoMode && (
              <div className="bg-blue-50 border border-blue-200 rounded-lg p-4 mb-8 max-w-2xl mx-auto">
                <p className="text-blue-800 text-sm">
                  <strong>{t('demo_prompt')}</strong> — {t('demo_desc')}
                </p>
              </div>
            )}
            {isDemoMode && (
              <div className="bg-gradient-to-r from-green-100 to-blue-100 border border-green-200 rounded-lg p-6 mb-8 max-w-2xl mx-auto">
                <div className="flex items-center justify-center mb-4">
                  <div className="w-12 h-12 bg-green-500 rounded-full flex items-center justify-center">
                    <svg className="w-6 h-6 text-white" fill="none" stroke="currentColor" viewBox="0 0 24 24">
                      <path strokeLinecap="round" strokeLinejoin="round" strokeWidth={2} d="M5 13l4 4L19 7" />
                    </svg>
                  </div>
                </div>
                <h3 className="text-2xl font-bold text-gray-900 mb-2">{t('welcome_demo_title')}</h3>
                <p className="text-gray-700 text-lg">
                  {t('welcome_demo_sub')}
                </p>
              </div>
            )}
          </div>

          {/* Action Buttons */}
          {!isDemoMode && (
            <div className="flex flex-col sm:flex-row gap-4 justify-center items-center">
              <a
                href="/api/auth/login?returnTo=/legacy"
                className="bg-blue-600 hover:bg-blue-700 text-white font-semibold py-3 px-8 rounded-lg transition duration-200 shadow-lg hover:shadow-xl"
              >
                {t('login')}
              </a>
              <a
                href="/api/auth/login?returnTo=/legacy"
                className="bg-green-600 hover:bg-green-700 text-white font-semibold py-3 px-8 rounded-lg transition duration-200 shadow-lg hover:shadow-xl"
              >
                {t('register')}
              </a>
              <button
                onClick={handleDemoClick}
                className="bg-gray-100 hover:bg-gray-200 text-gray-700 font-semibold py-3 px-8 rounded-lg transition duration-200 border-2 border-gray-300 inline-block"
              >
                {t('try_demo')}
              </button>
            </div>
          )}

          {/* Features Preview */}
          <div className="mt-16 grid grid-cols-1 md:grid-cols-3 gap-8">
            <div 
              onClick={() => setIsPatientPreviewOpen(true)}
              className={`p-6 bg-white rounded-lg shadow-md cursor-pointer transition-all duration-200 hover:shadow-lg ${isDemoMode ? 'animate-pulse border-2 border-blue-200' : ''}`}
            >
              <div className="w-12 h-12 bg-blue-100 rounded-lg flex items-center justify-center mx-auto mb-4">
                <svg className="w-6 h-6 text-blue-600" fill="none" stroke="currentColor" viewBox="0 0 24 24">
                  <path strokeLinecap="round" strokeLinejoin="round" strokeWidth={2} d="M12 4.354a4 4 0 110 5.292M15 21H3v-1a6 6 0 0112 0v1zm0 0h6v-1a6 6 0 00-9-5.197m13.5-9a2.5 2.5 0 11-5 0 2.5 2.5 0 015 0z" />
                </svg>
              </div>
              <h3 className="text-lg font-semibold text-gray-900 mb-2">{t('patient_management')}</h3>
              <p className="text-gray-600">{t('patient_management_desc')}</p>
              {isDemoMode && (
                <div className="mt-3 text-xs text-blue-600 font-medium">
                  {t('click_for_demo')}
                </div>
              )}
            </div>

            <div 
              onClick={() => setIsMedicalReportsPreviewOpen(true)}
              className={`p-6 bg-white rounded-lg shadow-md cursor-pointer transition-all duration-200 hover:shadow-lg ${isDemoMode ? 'animate-pulse border-2 border-green-200' : ''}`}
            >
              <div className="w-12 h-12 bg-green-100 rounded-lg flex items-center justify-center mx-auto mb-4">
                <svg className="w-6 h-6 text-green-600" fill="none" stroke="currentColor" viewBox="0 0 24 24">
                  <path strokeLinecap="round" strokeLinejoin="round" strokeWidth={2} d="M9 12h6m-6 4h6m2 5H7a2 2 0 01-2-2V5a2 2 0 012-2h5.586a1 1 0 01.707.293l5.414 5.414a1 1 0 01.293.707V19a2 2 0 01-2 2z" />
                </svg>
              </div>
<<<<<<< HEAD
              <h3 className="text-lg font-semibold text-gray-900 mb-2">Medical Reports</h3>
              <p className="text-gray-600">Digital diagnosis tracking and documentation</p>
              {isDemoMode && (
                <div className="mt-3 text-xs text-green-600 font-medium">
                  ¡Haz clic para ver la demo!
                </div>
              )}
=======
              <h3 className="text-lg font-semibold text-gray-900 mb-2">{t('medical_reports')}</h3>
              <p className="text-gray-600">{t('medical_reports_desc')}</p>
>>>>>>> 73c70863
            </div>

            <div className={`p-6 bg-white rounded-lg shadow-md cursor-pointer transition-all duration-200 hover:shadow-lg ${isDemoMode ? 'animate-pulse border-2 border-purple-200' : ''}`}>
              <div className="w-12 h-12 bg-purple-100 rounded-lg flex items-center justify-center mx-auto mb-4">
                <svg className="w-6 h-6 text-purple-600" fill="none" stroke="currentColor" viewBox="0 0 24 24">
                  <path strokeLinecap="round" strokeLinejoin="round" strokeWidth={2} d="M9 19v-6a2 2 0 00-2-2H5a2 2 0 00-2 2v6a2 2 0 002 2h2a2 2 0 002-2zm0 0V9a2 2 0 012-2h2a2 2 0 012 2v10m-6 0a2 2 0 002 2h2a2 2 0 002-2m0 0V5a2 2 0 012-2h2a2 2 0 012 2v4a2 2 0 01-2 2h-2a2 2 0 00-2-2z" />
                </svg>
              </div>
              <h3 className="text-lg font-semibold text-gray-900 mb-2">{t('analytics')}</h3>
              <p className="text-gray-600">{t('analytics_desc')}</p>
            </div>
          </div>
        </div>
      </main>

      {/* Footer */}
      <footer className="w-full px-6 py-4 border-t border-gray-200">
        <div className="max-w-6xl mx-auto text-center text-gray-600">
          <p>&copy; 2024 SYMFARMIA. {t('copyright')}</p>
        </div>
      </footer>

      {/* Demo Login Modal */}
      <DemoLoginModal
        isOpen={isModalOpen}
        onClose={handleModalClose}
        onLogin={handleDemoLogin}
      />

      {/* Patient Management Preview */}
      <PatientManagementPreview
        isOpen={isPatientPreviewOpen}
        onClose={() => setIsPatientPreviewOpen(false)}
      />

      {/* Medical Reports Preview */}
      <MedicalReportsPreview
        isOpen={isMedicalReportsPreviewOpen}
        onClose={() => setIsMedicalReportsPreviewOpen(false)}
      />

      {/* Smoke Test Component */}
      <SmokeTest />
    </div>
  );
};

const LandingPage = () => (
  <I18nProvider>
    <AppModeProvider>
      <LandingPageContent />
    </AppModeProvider>
  </I18nProvider>
);

export default LandingPage;<|MERGE_RESOLUTION|>--- conflicted
+++ resolved
@@ -134,18 +134,13 @@
                   <path strokeLinecap="round" strokeLinejoin="round" strokeWidth={2} d="M9 12h6m-6 4h6m2 5H7a2 2 0 01-2-2V5a2 2 0 012-2h5.586a1 1 0 01.707.293l5.414 5.414a1 1 0 01.293.707V19a2 2 0 01-2 2z" />
                 </svg>
               </div>
-<<<<<<< HEAD
-              <h3 className="text-lg font-semibold text-gray-900 mb-2">Medical Reports</h3>
-              <p className="text-gray-600">Digital diagnosis tracking and documentation</p>
+              <h3 className="text-lg font-semibold text-gray-900 mb-2">{t('medical_reports')}</h3>
+              <p className="text-gray-600">{t('medical_reports_desc')}</p>
               {isDemoMode && (
                 <div className="mt-3 text-xs text-green-600 font-medium">
                   ¡Haz clic para ver la demo!
                 </div>
               )}
-=======
-              <h3 className="text-lg font-semibold text-gray-900 mb-2">{t('medical_reports')}</h3>
-              <p className="text-gray-600">{t('medical_reports_desc')}</p>
->>>>>>> 73c70863
             </div>
 
             <div className={`p-6 bg-white rounded-lg shadow-md cursor-pointer transition-all duration-200 hover:shadow-lg ${isDemoMode ? 'animate-pulse border-2 border-purple-200' : ''}`}>
