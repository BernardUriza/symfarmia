--- conflicted
+++ resolved
@@ -97,11 +97,12 @@
               {isDemoMode && <div className="mt-3 text-xs text-green-600 font-medium">{t('click_for_demo')}</div>}
             </div>
 
-<<<<<<< HEAD
-            <div className={`p-6 bg-white dark:bg-slate-800 rounded-lg shadow-md cursor-pointer transition-all duration-200 hover:shadow-lg ${highlight('animate-pulse border-2 border-purple-200 dark:border-purple-400')}`}>
-=======
-            <div onClick={() => window.location.href = '/analytics'} className={`p-6 bg-white dark:bg-slate-800 rounded-lg shadow-md cursor-pointer transition-all duration-200 hover:shadow-lg ${isDemoMode ? 'animate-pulse border-2 border-purple-200 dark:border-purple-400' : ''}`}>
->>>>>>> 3e019641
+            <div
+              onClick={() => window.location.href = '/analytics'}
+              className={`p-6 bg-white dark:bg-slate-800 rounded-lg shadow-md cursor-pointer transition-all duration-200 hover:shadow-lg ${
+                isDemoMode ? 'animate-pulse border-2 border-purple-200 dark:border-purple-400' : ''
+              }`}
+            >
               <div className="w-12 h-12 bg-purple-100 dark:bg-purple-900/40 rounded-lg flex items-center justify-center mx-auto mb-4">
                 <svg className="w-6 h-6 text-purple-600 dark:text-purple-400" fill="none" stroke="currentColor" viewBox="0 0 24 24">
                   <path strokeLinecap="round" strokeLinejoin="round" strokeWidth={2} d="M9 19v-6a2 2 0 00-2-2H5a2 2 0 00-2 2v6a2 2 0 002 2h2a2 2 0 002-2zm0 0V9a2 2 0 012-2h2a2 2 0 012 2v10m-6 0a2 2 0 002 2h2a2 2 0 002-2m0 0V5a2 2 0 012-2h2a2 2 0 012 2v4a2 2 0 01-2 2h-2a2 2 0 00-2-2z" />
