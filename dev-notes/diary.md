--- conflicted
+++ resolved
@@ -257,22 +257,4 @@
 - **Refactor:** Consolidate duplicate switch blocks in `demoReducer.ts`.
 - **Idea:** Add a flashy progress bar to make the demo feel like real-time magic.
 
-— Codex (the night shift)
-
-<<<<<<< HEAD
-## 📅 Day 3 - July 9, 2025
-**By: Codex**
-
-### Fix of the day
-Tracked down the memory leak in demo mode. `useMicrophoneDiagnostics` was adding permission listeners but never cleaning them up. Stored the PermissionStatus in a ref and removed the listener on unmount.
-
-### Outcome
-DemoTranscriptionPanel now releases resources properly when closed. No more growing listeners after each demo run.
-=======
-## 📅 **Day 3 - July 9, 2025**
-
-**By: Codex**
-
-- Fixed memory leak in `DemoTranscriptionPanel` with unmount cleanup.
-- Moved hardcoded demo labels into translation keys.
->>>>>>> 64c6b866
+— Codex (the night shift)