--- conflicted
+++ resolved
@@ -1,5 +1,4 @@
 import { NextResponse } from 'next/server';
-<<<<<<< HEAD
 import { z } from 'zod';
 import {
   getAllPatients,
@@ -39,22 +38,6 @@
     return NextResponse.json(newPatient, { status: 201 });
   }
 });
-=======
-import { fetchPatients, savePatient, removePatient } from '../useCases/patients';
-import { withErrorHandling, validateBody } from '../middlewares';
-
-export const GET = withErrorHandling(async () => {
-  const patients = await fetchPatients();
-  return NextResponse.json(patients, { status: 200 });
-});
-
-export const POST = withErrorHandling(
-  validateBody(['id', 'name', 'email', 'phone'], async (req) => {
-    const { patient, created } = await savePatient(req.validatedBody);
-    return NextResponse.json(patient, { status: created ? 201 : 200 });
-  })
-);
->>>>>>> e6afa250
 
 /**
  * DELETE method to remove a patient.
@@ -64,8 +47,6 @@
  */
 export const DELETE = withErrorHandling(async (req) => {
   const patientId = parseInt(req.nextUrl.pathname.split('/').pop());
-<<<<<<< HEAD
-
   if (!patientId) {
     throw new ValidationError('Patient ID is required for deletion');
   }
@@ -77,11 +58,4 @@
 
   const result = await deletePatient(patientId);
   return NextResponse.json({ message: 'Patient successfully deleted', result }, { status: 200 });
-=======
-  if (!patientId) {
-    return NextResponse.json({ error: 'Patient ID is required for deletion' }, { status: 400 });
-  }
-  await removePatient(patientId);
-  return NextResponse.json({ success: true }, { status: 200 });
->>>>>>> e6afa250
 });