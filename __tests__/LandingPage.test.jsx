--- conflicted
+++ resolved
@@ -1,11 +1,7 @@
 import { render, screen, fireEvent } from '@testing-library/react'
 import LandingPage from '../src/pages/LandingPage'
 import { ThemeProvider } from '../app/providers/ThemeProvider'
-<<<<<<< HEAD
 import { I18nProvider } from 'app/providers/I18nProvider'
-=======
-import { I18nProvider } from '../app/providers/I18nProvider'
->>>>>>> 3e76cd92
 
 // Mock window.alert
 window.alert = jest.fn()
@@ -19,13 +15,9 @@
     render(
       <ThemeProvider>
         <I18nProvider>
-<<<<<<< HEAD
           <AppModeProvider>
             <LandingPage />
-          </AppModeProvider>
-=======
-          <LandingPage />
->>>>>>> 3e76cd92
+          </AppModeProvider
         </I18nProvider>
       </ThemeProvider>
     )
@@ -37,14 +29,9 @@
     render(
       <ThemeProvider>
         <I18nProvider>
-<<<<<<< HEAD
           <AppModeProvider>
             <LandingPage />
           </AppModeProvider>
-=======
-          <LandingPage />
->>>>>>> 3e76cd92
-        </I18nProvider>
       </ThemeProvider>
     )
     expect(screen.getByText('Intelligent platform for independent doctors')).toBeInTheDocument()
@@ -54,13 +41,9 @@
     render(
       <ThemeProvider>
         <I18nProvider>
-<<<<<<< HEAD
           <AppModeProvider>
             <LandingPage />
           </AppModeProvider>
-=======
-          <LandingPage />
->>>>>>> 3e76cd92
         </I18nProvider>
       </ThemeProvider>
     )
@@ -72,13 +55,9 @@
     render(
       <ThemeProvider>
         <I18nProvider>
-<<<<<<< HEAD
           <AppModeProvider>
             <LandingPage />
           </AppModeProvider>
-=======
-          <LandingPage />
->>>>>>> 3e76cd92
         </I18nProvider>
       </ThemeProvider>
     )
@@ -89,13 +68,9 @@
     render(
       <ThemeProvider>
         <I18nProvider>
-<<<<<<< HEAD
           <AppModeProvider>
             <LandingPage />
           </AppModeProvider>
-=======
-          <LandingPage />
->>>>>>> 3e76cd92
         </I18nProvider>
       </ThemeProvider>
     )
@@ -108,13 +83,9 @@
     render(
       <ThemeProvider>
         <I18nProvider>
-<<<<<<< HEAD
           <AppModeProvider>
             <LandingPage />
           </AppModeProvider>
-=======
-          <LandingPage />
->>>>>>> 3e76cd92
         </I18nProvider>
       </ThemeProvider>
     )
@@ -127,13 +98,9 @@
     render(
       <ThemeProvider>
         <I18nProvider>
-<<<<<<< HEAD
           <AppModeProvider>
             <LandingPage />
           </AppModeProvider>
-=======
-          <LandingPage />
->>>>>>> 3e76cd92
         </I18nProvider>
       </ThemeProvider>
     )
@@ -145,13 +112,9 @@
     render(
       <ThemeProvider>
         <I18nProvider>
-<<<<<<< HEAD
           <AppModeProvider>
             <LandingPage />
           </AppModeProvider>
-=======
-          <LandingPage />
->>>>>>> 3e76cd92
         </I18nProvider>
       </ThemeProvider>
     )
@@ -163,13 +126,9 @@
     render(
       <ThemeProvider>
         <I18nProvider>
-<<<<<<< HEAD
           <AppModeProvider>
             <LandingPage />
           </AppModeProvider>
-=======
-          <LandingPage />
->>>>>>> 3e76cd92
         </I18nProvider>
       </ThemeProvider>
     )
