/**
 * Pure business logic functions for Medical AI operations
 * These functions are framework-agnostic and can be easily tested
 */

/**
 * Process a medical query with AI logic
 * @param {Object} params - Query parameters
 * @param {string} params.query - The medical query
 * @param {Object} params.context - Additional context
 * @param {string} params.type - Query type (diagnosis, prescription, etc.)
 * @param {Object} dependencies - Injected dependencies
 * @returns {Promise<Object>} AI response
 */
export async function processMedicalQuery({ query, context, type = 'diagnosis' }, dependencies) {
  const { config, httpClient } = dependencies;
  
  if (!query) {
    const error = new Error('Query is required');
    error.status = 400;
    error.type = 'validation_error';
    throw error;
  }

  // Enhanced input validation
  const validationResult = validateMedicalInput(query);
  if (!validationResult.isValid) {
    return {
      response: "Input no válido para análisis médico. Para consultas efectivas, proporciona: síntomas específicos, duración, intensidad y contexto del paciente.",
      confidence: 0.0,
      reasoning: [
        "Input no contiene terminología médica reconocible",
        "Texto parece ser aleatorio o no relacionado con medicina",
        "Sugiriendo formato de consulta estructurada para mejores resultados"
      ],
      suggestions: [
        "dolor de cabeza persistente desde hace 3 días",
        "fiebre de 38.5°C con escalofríos y malestar general",
        "dolor torácico opresivo que irradia al brazo izquierdo"
      ],
      disclaimer: config.getDisclaimer(),
      sources: ['Input Validation'],
      success: true
    };
  }

  // Validate configuration
  const configErrors = config.validateConfig();
  if (configErrors.length > 0) {
    const error = new Error('Configuration error');
    error.type = 'configuration_error';
    error.details = configErrors;
    throw error;
  }

  // STRICT MODEL VALIDATION - NO FALLBACKS
  const model = config.getModel(type);
  config.validateModel(model);
  const parameters = config.getModelParameters(model);
  
  // PROCESS INPUT BASED ON MODEL TYPE
  let processedInput = query;
  const modelType = config.getModelType(model);
  
  if (modelType === 'fill-mask') {
    // Bio_ClinicalBERT requires [MASK] token for fill-mask tasks
    if (!query.includes('[MASK]')) {
      processedInput = `${query} [MASK]`;
    }
  } else if (modelType === 'text-generation') {
    // Enhanced medical prompts for text-generation models
    processedInput = createMedicalPrompt(query, type, context);
  }
  
  // CRITICAL: Only add parameters for models that accept them
  const requestBody = { inputs: processedInput };
  
  if (config.acceptsParameters(model) && Object.keys(parameters).length > 0) {
    requestBody.parameters = parameters;
  }

  try {
    const response = await makeAIRequest(model, requestBody, { config, httpClient });
    return formatAIResponse(response, model, config, { query, context });
  } catch (error) {
    // Re-throw with proper error handling
    throw error;
  }
}

/**
 * Make HTTP request to AI service
 * @param {string} model - Model name
 * @param {Object} body - Request body
 * @param {Object} dependencies - Injected dependencies
 * @returns {Promise<Object>} Response data
 */
async function makeAIRequest(model, body, { config, httpClient }) {
  // FINAL MODEL VALIDATION BEFORE API CALL
  config.validateModel(model);
  const headers = {
    'Content-Type': 'application/json',
    'Authorization': `Bearer ${config.getToken()}`,
    'User-Agent': config.getUserAgent()
  };

  const response = await httpClient.fetch(`${config.getBaseUrl()}/${model}`, {
    method: 'POST',
    headers,
    body: JSON.stringify(body),
    signal: AbortSignal.timeout(config.getTimeout())
  });

  if (!response.ok) {
    const errorText = await response.text();
    console.error('[API ERROR]', {
      endpoint: `${config.getBaseUrl()}/${model}`,
      status: response.status,
      method: 'POST',
      requestBody: body,
      responseBody: errorText,
      time: new Date().toISOString(),
      stack: new Error().stack,
    });

    const error = new Error(`[API ERROR ${response.status}] ${(response.statusText || 'Error')}: ${errorText}`);
    error.status = response.status;
    error.type = getErrorType(response.status);
    error.response = errorText;
    throw error;
  }

  return response.json();
}

/**
 * Format AI response into standardized format
 * @param {Object} data - Raw AI response
 * @param {string} model - Model name
 * @param {Object} config - Configuration object
 * @param {Object} context - Query context for enhanced reasoning
 * @returns {Object} Formatted response
 */
function formatAIResponse(data, model, config, context = {}) {
  const modelType = config.getModelType(model);
  const { query } = context;
  
  let response, confidence;
  
  if (modelType === 'fill-mask') {
    // Bio_ClinicalBERT returns array of predictions
    if (Array.isArray(data) && data.length > 0) {
      const topPrediction = data[0];
      
      // Enhanced confidence scoring
      const rawConfidence = topPrediction.score || 0;
      confidence = enhanceConfidenceScore(rawConfidence, query, topPrediction.token_str);
      
      // Enhanced medical response
      response = generateMedicalResponse(topPrediction.token_str, query, confidence);
      
      // Enhanced reasoning
      const reasoning = generateMedicalReasoning(query, topPrediction, data.slice(1, 3));
      
      // Context-aware suggestions
      const suggestions = generateContextualSuggestions(query, topPrediction.token_str);
      
      return {
        response,
        confidence,
        reasoning,
        suggestions,
        disclaimer: config.getDisclaimer(),
        sources: [model],
        success: true
      };
    }
  }
  
  // Text-generation models
  if (Array.isArray(data) && data.length > 0) {
    const text = data[0]?.generated_text || '';
    const rawConfidence = typeof data[0]?.score === 'number' ? data[0].score : 0.85;
    
    confidence = enhanceConfidenceScore(rawConfidence, query, text);
    
    // Clean and extract relevant medical content
    const cleanedResponse = cleanMedicalResponse(text, query);
    
    return {
      response: cleanedResponse || 'Análisis médico completado. Recomiendo evaluación clínica adicional.',
      confidence,
      reasoning: [
        'Análisis de texto médico procesado con LLM especializado',
        `Modelo utilizado: ${model}`,
        `Tipo de consulta: ${context?.type || 'diagnosis'}`,
        'Aplicando contexto clínico disponible',
        'Generando recomendaciones basadas en evidencia médica'
      ],
      suggestions: generateContextualSuggestions(query, cleanedResponse),
      disclaimer: config.getDisclaimer(),
      sources: [model],
      success: true
    };
  }
  
  // Fallback for unexpected response format
  const text = data.generated_text || '';
  confidence = 0.7;
  
  return {
    response: text || 'Análisis médico completado. Recomiendo evaluación clínica adicional.',
    confidence,
    reasoning: [
      'Análisis de texto médico procesado',
      `Modelo utilizado: ${model}`,
      'Aplicando contexto clínico disponible'
    ],
    suggestions: generateContextualSuggestions(query, text),
    disclaimer: config.getDisclaimer(),
    sources: [model],
    success: true
  };
}

/**
 * Get error type based on HTTP status
 * @param {number} status - HTTP status code
 * @returns {string} Error type
 */
function getErrorType(status) {
  const errorMap = {
    400: 'validation_error',
    401: 'authentication_error',
    404: 'model_not_found',
    429: 'rate_limit_error',
    503: 'service_unavailable'
  };
  return errorMap[status] || 'api_error';
}

/**
 * Get error message based on status
 * @param {number} status - HTTP status code
 * @returns {string} Error message
 */
export function getErrorMessage(status) {
  const errorMessages = {
    400: 'Modelo no soportado',
    401: 'Invalid Hugging Face token',
    404: 'Model not found',
    429: 'Rate limit exceeded',
    503: 'Service unavailable - model loading'
  };
  return errorMessages[status] || `Hugging Face API error: ${status}`;
}

/**
 * Get available query types
 * @param {Object} config - Configuration object
 * @returns {Array} Available types
 */
export function getAvailableTypes(config) {
  return config.getAvailableTypes();
}

/**
 * Validate medical input
 * @param {string} text - Input text to validate
 * @returns {Object} Validation result
 */
function validateMedicalInput(text) {
  if (!text || typeof text !== 'string') {
    return { isValid: false, reason: 'Empty or invalid input' };
  }
  
  const cleanText = text.toLowerCase().trim();
  if (cleanText.length < 3) {
    return { isValid: false, reason: 'Input too short' };
  }
  
  // Check for random characters or keyboard mashing
  const randomPatterns = [
    /^[a-z]{1,2}[a-z]*[a-z]{1,2}$/i, // Short random strings
    /(.)\1{3,}/, // Repeated characters
    /^[qwertyuiop]+$/i, // Keyboard rows
    /^[asdfghjkl]+$/i,
    /^[zxcvbnm]+$/i,
    /^[0-9]+$/, // Only numbers
    /^[^a-zA-Z0-9\s]+$/ // Only special characters
  ];
  
  if (cleanText.length < 5 || randomPatterns.some(pattern => pattern.test(cleanText))) {
    return { isValid: false, reason: 'Appears to be random text' };
  }
  
  return { isValid: true };
}

/**
 * Enhance confidence score based on medical context
 * @param {number} rawScore - Raw AI confidence score
 * @param {string} query - Original query
 * @param {string} prediction - AI prediction
 * @returns {number} Enhanced confidence score
 */
function enhanceConfidenceScore(rawScore, query, prediction) {
  let enhancedScore = rawScore;
  
  // Boost confidence for medical terms
  const medicalTerms = ['dolor', 'pain', 'fiebre', 'fever', 'síntoma', 'symptom'];
  if (medicalTerms.some(term => query?.toLowerCase().includes(term))) {
    enhancedScore *= 1.2;
  }
  
  // Boost confidence for specific medical predictions
  const specificMedicalTerms = ['diagnóstico', 'tratamiento', 'medicamento', 'síndrome'];
  if (specificMedicalTerms.some(term => prediction?.toLowerCase().includes(term))) {
    enhancedScore *= 1.15;
  }
  
  // Cap at reasonable maximum
  return Math.min(enhancedScore, 0.95);
}

/**
 * Generate enhanced medical response
 * @param {string} prediction - AI prediction
 * @param {string} query - Original query
 * @param {number} confidence - Confidence score
 * @returns {string} Enhanced medical response
 */
function generateMedicalResponse(prediction, query, confidence) {
  const confidenceLevel = confidence > 0.8 ? 'alta' : confidence > 0.6 ? 'moderada' : 'baja';
  
  return `Análisis médico (confianza ${confidenceLevel}): ${prediction}. ` +
         `Basándome en la consulta "${query}", esta predicción requiere validación clínica adicional. ` +
         `Recomiendo correlacionar con hallazgos físicos y estudios complementarios apropiados.`;
}

/**
 * Generate medical reasoning
 * @param {string} query - Original query
 * @param {Object} topPrediction - Top AI prediction
 * @param {Array} alternatives - Alternative predictions
 * @returns {Array} Reasoning points
 */
function generateMedicalReasoning(query, topPrediction, alternatives) {
  const reasoning = [
    `Análisis procesado: "${query}"`,
    `Predicción principal: ${topPrediction.token_str} (${(topPrediction.score * 100).toFixed(1)}% confianza)`,
    `Modelo aplicó contexto médico especializado`,
    `Consideradas ${alternatives.length + 1} opciones diagnósticas`
  ];
  
  if (alternatives.length > 0) {
    reasoning.push(`Alternativas evaluadas: ${alternatives.map(alt => alt.token_str).join(', ')}`);
  }
  
  return reasoning;
}

/**
 * Generate contextual suggestions based on query
 * @param {string} query - Original query
 * @param {string} prediction - AI prediction
 * @returns {Array} Contextual suggestions
 */
<<<<<<< HEAD
function generateContextualSuggestions(query, _prediction) {
=======
function generateContextualSuggestions(query) {
>>>>>>> 981cc4df
  const suggestions = [];
  
  // Specialty-based suggestions
  if (query?.toLowerCase().includes('dolor') || query?.toLowerCase().includes('pain')) {
    suggestions.push('Evaluar escala de dolor 1-10', 'Determinar localización exacta', 'Investigar factores desencadenantes');
  }
  
  if (query?.toLowerCase().includes('fiebre') || query?.toLowerCase().includes('fever')) {
    suggestions.push('Medir temperatura cada 4 horas', 'Evaluar signos de alarma', 'Considerar hemocultivos si persiste');
  }
  
  // General medical suggestions
  suggestions.push(
    'Historia clínica completa',
    'Examen físico dirigido',
    'Estudios de laboratorio básicos',
    'Seguimiento en 24-48 horas'
  );
  
  return suggestions;
}

/**
 * Create medical prompt for text-generation models
 * @param {string} query - Original query
 * @param {string} type - Query type
 * @param {Object} context - Additional context
 * @returns {string} Enhanced medical prompt
 */
<<<<<<< HEAD
function createMedicalPrompt(query, type, _context) {
=======
function createMedicalPrompt(query, type) {
>>>>>>> 981cc4df
  const prompts = {
    diagnosis: `Como médico especialista, analiza el siguiente caso clínico y proporciona un diagnóstico diferencial:

Caso: ${query}

Diagnóstico y recomendaciones:`,
    
    prescription: `Como médico, revisa el siguiente caso y sugiere un plan de tratamiento:

Caso: ${query}

Plan terapéutico:`,
    
    soap: `Genera notas SOAP para el siguiente caso clínico:

Caso: ${query}

SOAP:
S (Subjetivo):`,
    
    analytics: `Analiza el siguiente caso médico y proporciona insights clínicos:

Caso: ${query}

Análisis clínico:`
  };
  
  return prompts[type] || prompts.diagnosis;
}

/**
 * Clean and extract relevant medical content from AI response
 * @param {string} text - Raw AI response
 * @param {string} originalQuery - Original query for context
 * @returns {string} Cleaned medical response
 */
function cleanMedicalResponse(text, originalQuery) {
  if (!text) return '';
  
  // Remove the original prompt from the response
  let cleaned = text;
  
  // Find where the actual response starts (after the prompt)
  const responseMarkers = [
    'Diagnóstico y recomendaciones:',
    'Plan terapéutico:',
    'Análisis clínico:',
    'SOAP:'
  ];
  
  for (const marker of responseMarkers) {
    const markerIndex = cleaned.indexOf(marker);
    if (markerIndex !== -1) {
      cleaned = cleaned.substring(markerIndex + marker.length).trim();
      break;
    }
  }
  
  // Remove repetitive content
  const lines = cleaned.split('\n').filter(line => line.trim());
  const uniqueLines = [];
  const seenLines = new Set();
  
  for (const line of lines) {
    const trimmedLine = line.trim();
    if (trimmedLine && !seenLines.has(trimmedLine.toLowerCase())) {
      seenLines.add(trimmedLine.toLowerCase());
      uniqueLines.push(trimmedLine);
    }
  }
  
  // Limit response length and ensure it's meaningful
  let finalResponse = uniqueLines.slice(0, 5).join('. ');
  
  // Add medical context if response is too short
  if (finalResponse.length < 50) {
    finalResponse = `Basándome en "${originalQuery}", ${finalResponse || 'recomiendo una evaluación clínica completa con anamnesis detallada, exploración física dirigida y estudios complementarios según indicación médica.'}`;
  }
  
  return finalResponse;
}

// Default export for ES modules compatibility
const MedicalAILogic = {
  processMedicalQuery,
  getErrorMessage,
  getAvailableTypes
};

export default MedicalAILogic;<|MERGE_RESOLUTION|>--- conflicted
+++ resolved
@@ -366,11 +366,7 @@
  * @param {string} prediction - AI prediction
  * @returns {Array} Contextual suggestions
  */
-<<<<<<< HEAD
-function generateContextualSuggestions(query, _prediction) {
-=======
 function generateContextualSuggestions(query) {
->>>>>>> 981cc4df
   const suggestions = [];
   
   // Specialty-based suggestions
@@ -400,11 +396,7 @@
  * @param {Object} context - Additional context
  * @returns {string} Enhanced medical prompt
  */
-<<<<<<< HEAD
-function createMedicalPrompt(query, type, _context) {
-=======
 function createMedicalPrompt(query, type) {
->>>>>>> 981cc4df
   const prompts = {
     diagnosis: `Como médico especialista, analiza el siguiente caso clínico y proporciona un diagnóstico diferencial:
 
