--- conflicted
+++ resolved
@@ -4,11 +4,8 @@
 import { UserProvider } from '@auth0/nextjs-auth0/client'
 import { AppModeProvider } from './providers/AppModeProvider'
 import DemoModeBanner from './components/DemoModeBanner'
-<<<<<<< HEAD
 import { ThemeProvider } from './providers/ThemeProvider'
-=======
 import { I18nProvider } from './providers/I18nProvider'
->>>>>>> 29271ddd
 
 const inter = Inter({ subsets: ['latin'] })
 
@@ -23,30 +20,19 @@
 export default function RootLayout({ children }) {
   return (
     <html lang="en">
-<<<<<<< HEAD
       <body className={`${inter.className} bg-gray-50 dark:bg-slate-900 text-gray-900 dark:text-gray-100`}>
         <ThemeProvider>
           <ErrorBoundary>
             <UserProvider>
-=======
-      <body className={inter.className} style={{backgroundColor: "#F9FAFB"}}>
-        <ErrorBoundary>
-          <UserProvider>
             <I18nProvider>
->>>>>>> 29271ddd
               <AppModeProvider>
                 <DemoModeBanner />
                 {children}
               </AppModeProvider>
-<<<<<<< HEAD
+            </I18nProvider>
             </UserProvider>
           </ErrorBoundary>
         </ThemeProvider>
-=======
-            </I18nProvider>
-          </UserProvider>
-        </ErrorBoundary>
->>>>>>> 29271ddd
       </body>
     </html>
   )
